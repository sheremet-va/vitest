--- conflicted
+++ resolved
@@ -59,15 +59,9 @@
     "@types/chai-subset": "^1.3.3",
     "chai": "^4.3.6",
     "local-pkg": "^0.4.1",
-<<<<<<< HEAD
-    "tinypool": "^0.1.1",
+    "tinypool": "^0.1.2",
     "tinyspy": "^0.3.0",
-    "vite": ">=2.7.13"
-=======
-    "tinypool": "^0.1.2",
-    "tinyspy": "^0.2.10",
     "vite": "^2.8.2"
->>>>>>> 1623b3c9
   },
   "devDependencies": {
     "@antfu/install-pkg": "^0.1.0",
