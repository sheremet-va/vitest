--- conflicted
+++ resolved
@@ -10,36 +10,11 @@
 
 type Callback = (...args: any[]) => unknown
 
-<<<<<<< HEAD
-function getType(value: unknown): string {
-  return Object.prototype.toString.apply(value).slice(8, -1)
-}
-
-function getAllProperties(obj: any) {
-  const allProps = new Set<string | symbol>()
-  let curr = obj
-  do {
-    // we don't need propterties from these
-    if (curr === Object.prototype || curr === Function.prototype || curr === RegExp.prototype)
-      break
-    const props = Object.getOwnPropertyNames(curr)
-    const symbs = Object.getOwnPropertySymbols(curr)
-
-    props.forEach(prop => allProps.add(prop))
-    symbs.forEach(symb => allProps.add(symb))
-
-    // eslint-disable-next-line no-cond-assign
-  } while (curr = Object.getPrototypeOf(curr))
-  return Array.from(allProps)
-}
-
 interface ViteRunnerRequest {
   (dep: string): any
   callstack: string[]
 }
 
-=======
->>>>>>> 65722556
 export class VitestMocker {
   private static pendingIds: PendingSuiteMock[] = []
   private static spyModule?: typeof import('../integrations/spy')
