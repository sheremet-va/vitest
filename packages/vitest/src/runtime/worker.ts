--- conflicted
+++ resolved
@@ -3,21 +3,15 @@
 import type { ModuleCache, ResolvedConfig, WorkerContext, WorkerGlobalState, WorkerRPC } from '../types'
 import { distDir } from '../constants'
 import { executeInViteNode } from '../node/execute'
-import type { SuiteMocks } from '../node/mocker'
 import { rpc } from './rpc'
 
 let _viteNode: {
   run: (files: string[], config: ResolvedConfig) => Promise<void>
   collect: (files: string[], config: ResolvedConfig) => Promise<void>
 }
-<<<<<<< HEAD
-export const moduleCache: Map<string, ModuleCache> = new Map()
-export const mockMap = {}
-=======
 let __vitest_worker__: WorkerGlobalState
 const moduleCache: Map<string, ModuleCache> = new Map()
 const mockMap = {}
->>>>>>> 1623b3c9
 
 async function startViteNode(ctx: WorkerContext) {
   if (_viteNode)
@@ -102,21 +96,5 @@
 }
 
 declare global {
-<<<<<<< HEAD
-  namespace NodeJS {
-    interface Process {
-      __vitest_worker__: {
-        ctx: WorkerContext
-        config: ResolvedConfig
-        rpc: BirpcReturn<WorkerRPC>
-        current?: Test
-        filepath?: string
-        moduleCache: Map<string, ModuleCache>
-        mockMap: SuiteMocks
-      }
-    }
-  }
-=======
   let __vitest_worker__: import('vitest').WorkerGlobalState
->>>>>>> 1623b3c9
 }